--- conflicted
+++ resolved
@@ -1,10 +1,6 @@
 # Title:        wordnet-cmp
 # Description:  A plugin to help users Define, Use, and Research words.
-<<<<<<< HEAD
-# Last Change:  10th November 2024
-=======
-# Last Change:  11th November 2024
->>>>>>> 961cae07
+# Last Change:  14th November 2024
 # Maintainer:   klebster2 <https://github.com/klebster2>
 from __future__ import annotations
 
@@ -12,6 +8,7 @@
 import subprocess
 import sys
 import typing as t
+from collections import defaultdict
 from dataclasses import dataclass
 from enum import Enum
 from functools import lru_cache
@@ -30,11 +27,14 @@
 if not any(re.findall(r"pytest|py.test", sys.argv[0])):
     try:
         import vim  # pylint: disable=import-error
+
+        pytest_active = False
     except Exception as e:
         print("No vim module available outside vim")
         raise e
 else:
     vim = None  # type: ignore
+    pytest_active = True
 
 # This is the quick and dirty way to get packages installed if they are not already installed
 try:
@@ -61,13 +61,10 @@
 ), f"Failed to find a Wordnet dataset for language {TARGET_LANGUAGE}"
 
 
-<<<<<<< HEAD
-@dataclass
-class RelatedTerm:
-    word: str
-    definition: str
-    relation_type: str
-
+"""
+WordNet completion plugin for Vim/Neovim.
+Provides word completion and documentation based on WordNet semantic relations.
+"""
 
 # Setup language configuration
 TARGET_LANGUAGE = "en" if vim is None else vim.eval("g:wn_cmp_language")
@@ -78,14 +75,10 @@
     if item.get("language") == TARGET_LANGUAGE:
         ARTEFACT_NAME = dataset_name + ":" + list(item["versions"].keys())[0]
         break
-=======
-"""
-WordNet completion plugin for Vim/Neovim.
-Provides word completion and documentation based on WordNet semantic relations.
-"""
->>>>>>> 961cae07
-
-T = TypeVar("T")
+
+assert (
+    ARTEFACT_NAME is not None
+), f"Failed to find a WordNet dataset for language {TARGET_LANGUAGE}"
 
 
 class WordClass(Enum):
@@ -114,15 +107,9 @@
         return self.name
 
 
-<<<<<<< HEAD
 @dataclass
 class WordSense:  # pylint: disable=too-many-instance-attributes
     """Represents a single sense of a word with its relations."""
-=======
-@dataclass(frozen=True)
-class CompletionMeta:
-    """Metadata for a completion item."""
->>>>>>> 961cae07
 
     word_class: WordClass
     definition: str
@@ -135,10 +122,8 @@
     """A completion item with all necessary metadata."""
 
     word: str
-<<<<<<< HEAD
-    kind: str
-    menu: str
-    data: t.Dict[str, t.Any]
+    meta: CompletionMeta
+    documentation: str
 
 
 @dataclass(frozen=True)
@@ -158,64 +143,33 @@
     word_class: WordClass
     definitions: t.Dict[str, t.List[t.Tuple[str, t.List[t.Tuple[str, str]]]]]
     relation_chains: t.Dict[str, t.List[RelationChain]]
-=======
-    meta: CompletionMeta
-    documentation: str
-
-    def to_dict(self) -> Dict[str, Union[str, Dict[str, str]]]:
-        """Convert to dictionary format for Vim completion."""
-        kind_suffix = f":{self.meta.relation_type}" if self.meta.relation_type else ""
-        return {
-            "word": self.word,
-            "kind": f"{self.meta.word_class.display_name}{kind_suffix}",
-            "menu": f"[{self.meta.word_class.display_name}]",
-            "documentation": {"kind": "markdown", "value": self.documentation},
-        }
->>>>>>> 961cae07
 
 
 class WordNetCompleter:
     """Provides word completions using WordNet semantic relations."""
 
-<<<<<<< HEAD
-    def _normalize_word(self, word: str) -> str:
-        """Normalize word for lookup."""
-=======
     def __init__(self, wordnet: wn.Wordnet) -> None:
         """Initialize with a WordNet instance."""
         self.wn = wordnet
         self._seen_combinations: Set[Tuple[str, str]] = set()
-
-    @staticmethod
-    @lru_cache(maxsize=1024)
-    def _normalize_word(word: str) -> str:
-        """Normalize word for lookup, removing non-ASCII chars and special chars."""
->>>>>>> 961cae07
+        self.MAX_DEPTH = 2
+
+    def _normalize_word(self, word: str) -> str:
+        """Normalize word for lookup."""
         word_lower = word.lower()
         word_lower_rep1 = re.sub(r"[^\x00-\x7F]+", "", word_lower)
         return re.sub(r"\W+", "", word_lower_rep1)
 
-    @lru_cache(maxsize=1024)
-    def _get_synsets(self, word: str, pos: str) -> List[wn.Synset]:
-        """Get all synsets for a word and POS."""
-        return self.wn.synsets(word, pos=pos)
-
-<<<<<<< HEAD
     def _get_sense_synonyms(
         self, synset: "wn.Synset"
     ) -> t.List[t.Tuple[Form, str, None]]:
         """Get all synonyms for a specific word sense with their definitions."""
         return [(lemma, synset.definition()) for lemma in synset.lemmas()]
 
-    def _explore_synset(  # pylint: disable=too-many-branches,too-many-locals,too-many-positional-arguments
-=======
-    @lru_cache(maxsize=1024)
-    def _format_documentation(
->>>>>>> 961cae07
+    def _explore_synset(
         self,
-        word: str,
+        synset: "wn.Synset",
         word_class: WordClass,
-<<<<<<< HEAD
         current_chain: t.List[str],
         current_relations: t.List[str],
         depth: int = 0,
@@ -236,113 +190,101 @@
 
         seen_synsets.add(synset.id)
 
-        # Group definitions by word
+        # Initialize defaultdict for definitions
+        from collections import defaultdict
+
         definitions: t.Dict[str, t.List[t.Tuple[str, t.List[t.Tuple[str, str]]]]] = (
             defaultdict(list)
         )
+        relation_chains: t.Dict[str, t.List[RelationChain]] = defaultdict(list)
 
         # Get synonyms for this sense
-        sense_synonyms = [(lemma, synset.definition()) for lemma in synset.lemmas()]
+        sense_synonyms = [
+            (str(lemma), synset.definition()) for lemma in synset.lemmas()
+        ]
 
         # Add definition and synonyms for each lemma
         for lemma in synset.lemmas():
-            definitions[lemma].append((synset.definition(), sense_synonyms))  # type: ignore
-
-        relation_chains: t.Dict[str, t.List[RelationChain]] = defaultdict(list)
+            lemma_str = str(lemma)
+            definitions[lemma_str].append((synset.definition(), sense_synonyms))
 
         def process_related(related_synset: "wn.Synset", relation_type: str):
             for lemma in related_synset.lemmas():
-                if lemma in current_chain:
+                lemma_str = str(lemma)
+                if lemma_str in current_chain:
                     continue
 
-                new_chain = current_chain + [lemma]
+                new_chain = current_chain + [lemma_str]
                 new_relations = current_relations + [relation_type]
 
                 chain = RelationChain(
                     words=tuple(new_chain),
                     relation_types=tuple(new_relations),
-                    final_definition=related_synset.definition(),  # type: ignore
+                    final_definition=related_synset.definition(),
                 )
 
-                relation_chains[lemma].append(chain)
-
-        if word_class == WordClass.NOUN:
+                relation_chains[lemma_str].append(chain)
+
+                # Recursively explore if we haven't hit depth limit
+                if depth < self.MAX_DEPTH:
+                    sub_defs, sub_chains = self._explore_synset(
+                        related_synset,
+                        word_class,
+                        new_chain,
+                        new_relations,
+                        depth + 1,
+                        seen_synsets,
+                    )
+
+                    # Merge definitions and chains from recursive call
+                    for word, defs in sub_defs.items():
+                        definitions[word].extend(defs)
+                    for word, chains in sub_chains.items():
+                        relation_chains[word].extend(chains)
+
+        # Process relations based on word class
+        if word_class == WordClass.NOUN or word_class == WordClass.VERB:
             for hypernym in synset.hypernyms():
                 process_related(hypernym, "hypernym")
-
             for hyponym in synset.hyponyms():
                 process_related(hyponym, "hyponym")
-
             for meronym in synset.meronyms():
                 process_related(meronym, "member_meronym")
-
             for holonym in synset.holonyms():
                 process_related(holonym, "member_holonym")
 
-        elif word_class == WordClass.VERB:
-            for hypernym in synset.hypernyms():
-                process_related(hypernym, "hypernym")
-
-            for hyponym in synset.hyponyms():
-                process_related(hyponym, "hyponym")
-
-            for meronym in synset.meronyms():
-                process_related(meronym, "member_meronym")
-
-            for holonym in synset.holonyms():
-                process_related(holonym, "member_holonym")
-
         elif word_class == WordClass.ADJECTIVE:
-            for hypernym in synset.hypernyms():
-                process_related(hypernym, "hypernym")
-
-            for hyponym in synset.hyponyms():
-                process_related(hyponym, "hyponym")
-
-            for meronym in synset.meronyms():
-                process_related(meronym, "member_meronym")
-
-            for holonym in synset.holonyms():
-                process_related(holonym, "member_holonym")
+            for similar in getattr(synset, "similar_tos", []):
+                process_related(similar, "similar")
+            # Add other adjective-specific relations here if needed
 
         elif word_class == WordClass.ADVERB:
-            # Process adverb relations if any
-            # Direct hypernyms (more general terms)
-            for hypernym in synset.hypernyms():
-                process_related(hypernym, "hypernym")
-
-            # Direct hyponyms (more specific terms)
-            for hyponym in synset.hyponyms():
-                process_related(hyponym, "hyponym")
-
-            # All types of meronyms
-            for meronym in synset.meronyms():
-                process_related(meronym, "member_meronym")
-
-            # All types of holonyms (inverse of meronyms)
-            for holonym in synset.holonyms():
-                process_related(holonym, "member_holonym")
-
-        return definitions, relation_chains
-
-    def build_semantic_document(  # pylint: disable=too-many-locals
+            # Add adverb-specific relations here if needed
+            pass
+
+        return dict(definitions), dict(relation_chains)
+
+    def build_semantic_document(
         self, word: str, word_class: WordClass
     ) -> SemanticDocument:
         """Build a comprehensive semantic document for a word and its relations."""
+        from collections import defaultdict
+
         all_definitions: t.Dict[
             str, t.List[t.Tuple[str, t.List[t.Tuple[str, str]]]]
         ] = defaultdict(list)
         all_chains: t.Dict[str, t.List[RelationChain]] = defaultdict(list)
 
         # Collect definitions from all synsets
-        for synset in self.wn.synsets(word, pos=word_class.value):
+        synsets = self.wn.synsets(word, pos=word_class.value)
+        for synset in synsets:
             definitions, chains = self._explore_synset(
                 synset,
                 word_class,
-                current_chain=[word],  # type: ignore
-                current_relations=[],  # type: ignore
+                [word],
+                [],
                 depth=0,
-                seen_synsets=set(),  # type: ignore
+                seen_synsets=set(),
             )
 
             # Merge definitions
@@ -353,26 +295,31 @@
             for target_word, word_chains in chains.items():
                 all_chains[target_word].extend(word_chains)
 
-        # Remove duplicates while preserving order
-        deduplicated_definitions: t.Dict[
-            str, t.List[t.Tuple[str, t.List[t.Tuple[str, str]]]]
-        ] = {}
-        for word_key, defs in all_definitions.items():
-            # Use a set to track unique definitions
-            seen_defs = set()
-            unique_defs = []
-            for definition, synonyms in defs:
-                if definition not in seen_defs:
-                    seen_defs.add(definition)
-                    unique_defs.append((definition, synonyms))
-            deduplicated_definitions[word_key] = unique_defs
-
         return SemanticDocument(
             primary_word=word,
             word_class=word_class,
-            definitions=deduplicated_definitions,  # pylint: disable=no-member
+            definitions=dict(all_definitions),
             relation_chains=dict(all_chains),
         )
+
+    def get_completions(self, word: str) -> t.List[t.Dict[str, t.Any]]:
+        """Get completions for a word with comprehensive semantic information."""
+        if not word or len(word) < 2:
+            return []
+
+        normalized = self._normalize_word(word)
+        completions = []
+        self._seen_combinations.clear()
+
+        # Process each word class
+        for word_class in WordClass:
+            # Build semantic document for this word class
+            doc = self.build_semantic_document(normalized, word_class)
+            if doc.definitions:  # Only process if we found any meanings
+                # Convert to completion items
+                completions.extend(self.format_completion_items(doc))
+
+        return completions
 
     def _format_documentation(
         self,
@@ -381,7 +328,7 @@
         senses: t.List[t.Tuple[str, t.List[t.Tuple[str, str]]]],
     ) -> str:
         """Format the documentation to show all senses and their synonyms."""
-        doc_parts = [f"# {word} [{word_class.to_display_name()}]\n"]
+        doc_parts = [f"# {word} [{word_class.display_name}]\n"]
 
         for idx, (definition, synonyms) in enumerate(senses, 1):
             # Add sense number and definition
@@ -416,7 +363,7 @@
                 seen_combinations.add(key)
 
                 # Simple menu text
-                menu_text = f"[{doc.word_class.to_display_name()}]"
+                menu_text = f"[{doc.word_class.display_name}]"
 
                 # Create documentation with all senses and synonyms
                 doc_text = self._format_documentation(
@@ -426,10 +373,10 @@
                 items.append(
                     {
                         "word": word,
-                        "kind": doc.word_class.to_display_name(),
+                        "kind": doc.word_class.display_name,
                         "menu": menu_text,
                         "data": {
-                            "word_class": doc.word_class.to_display_name(),
+                            "word_class": doc.word_class.display_name,
                             "type": "main",
                             "definitions": senses,
                         },
@@ -464,15 +411,15 @@
                     )
 
                     # Simple menu text for relations
-                    menu_text = f"[{doc.word_class.to_display_name()}:{marker}]"
+                    menu_text = f"[{doc.word_class.display_name}:{marker}]"
 
                     items.append(
                         {
                             "word": target_word,
-                            "kind": f"{doc.word_class.to_display_name()}:{marker}",
+                            "kind": f"{doc.word_class.display_name}:{marker}",
                             "menu": menu_text,
                             "data": {
-                                "word_class": doc.word_class.to_display_name(),
+                                "word_class": doc.word_class.display_name,
                                 "type": relation_type,
                                 "chain": list(chain.words),
                                 "relations": list(chain.relation_types),
@@ -481,7 +428,7 @@
                             "documentation": {
                                 "kind": "markdown",
                                 "value": (
-                                    f"# {target_word} [{doc.word_class.to_display_name()}]\n\n"
+                                    f"# {target_word} [{doc.word_class.display_name}]\n\n"
                                     f"{chain.final_definition}\n\n"
                                     f"**{desc}** of: {doc.primary_word}\n"
                                     f"Chain: {' → '.join(chain.words)}"
@@ -492,97 +439,8 @@
 
         return items
 
-    def get_word_completions(self, word: str) -> t.List[t.Dict[str, t.Any]]:
-        """Get completions for a word with comprehensive semantic information."""
-=======
-        definition: str,
-        relation_type: Optional[str] = None,
-        relation_chain: Optional[Tuple[str, ...]] = None,
-    ) -> str:
-        """Format completion documentation."""
-        doc_parts = [f"# {word} [{word_class.display_name}]\n", f"{definition}\n"]
-
-        if relation_type and relation_chain:
-            doc_parts.extend(
-                [
-                    f"**{relation_type.replace('_', ' ').title()}** of: {relation_chain[0]}",
-                    f"Chain: {' → '.join(relation_chain)}",
-                ]
-            )
-
-        return "\n".join(doc_parts)
-
-    def _process_synset(
-        self,
-        synset: wn.Synset,
-        word_class: WordClass,
-        base_word: str,
-        completions: List[CompletionItem],
-    ) -> None:
-        """Process a single synset and add its completions."""
-        # Process direct meanings
-        definition = cast(str, synset.definition())
-        for lemma in synset.lemmas():
-            key = (lemma, word_class.value)
-            if key not in self._seen_combinations:
-                self._seen_combinations.add(key)
-                meta = CompletionMeta(word_class=word_class, definition=definition)
-                doc = self._format_documentation(lemma, word_class, definition)
-                completions.append(CompletionItem(lemma, meta, doc))
-
-        # Process relations
-        for rel_type, related in [
-            ("hypernym", synset.hypernyms()),
-            ("hyponym", synset.hyponyms()),
-            ("meronym", synset.meronyms()),
-            ("holonym", synset.holonyms()),
-        ]:
-            for rel_synset in related:
-                for lemma in rel_synset.lemmas():
-                    key = (lemma, word_class.value)
-                    if key not in self._seen_combinations:
-                        self._seen_combinations.add(key)
-                        rel_def = cast(str, rel_synset.definition())
-                        chain = (base_word, lemma)
-                        meta = CompletionMeta(
-                            word_class=word_class,
-                            definition=rel_def,
-                            relation_type=rel_type,
-                            relation_chain=chain,
-                        )
-                        doc = self._format_documentation(
-                            lemma, word_class, rel_def, rel_type, chain
-                        )
-                        completions.append(CompletionItem(lemma, meta, doc))
-
-    def get_completions(self, word: str) -> List[Dict[str, Union[str, Dict[str, str]]]]:
-        """Get completions for a word."""
->>>>>>> 961cae07
-        if not word or len(word) < 2:
-            return []
-
-        normalized = self._normalize_word(word)
-        completions: List[CompletionItem] = []
-        self._seen_combinations.clear()
-
-        # Process each word class
-        for word_class in WordClass:
-<<<<<<< HEAD
-            # Build semantic document for this word class
-            doc = self.build_semantic_document(normalized, word_class)
-            if doc.definitions:  # Only process if we found any meanings
-                # Convert to completion items
-                completions.extend(self.format_completion_items(doc))  # type: ignore
-=======
-            synsets = self._get_synsets(normalized, word_class.value)
-            for synset in synsets:
-                self._process_synset(synset, word_class, normalized, completions)
-
-        return [item.to_dict() for item in completions]
->>>>>>> 961cae07
-
-
-if not any(re.findall(r"pytest|py.test", sys.argv[0])):
+
+if pytest_active:
     import pytest
 
     @pytest.fixture
